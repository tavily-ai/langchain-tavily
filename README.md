--- conflicted
+++ resolved
@@ -31,7 +31,6 @@
 if not os.environ.get("TAVILY_API_KEY"):
     os.environ["TAVILY_API_KEY"] = getpass.getpass("Tavily API key:\n")
 ```
-
 
 ## Tavily Search
 
@@ -115,7 +114,6 @@
 }
 ```
 
-
 ### Agent Tool Calling
 
 We can use our tools directly with an agent executor by binding the tool to the agent. This gives the agent the ability to dynamically set the available arguments to the Tavily search tool.
@@ -224,7 +222,6 @@
     'response_time': 0.79
 }
 ```
-
 
 ## Tavily Crawl
 
@@ -310,7 +307,6 @@
 }
 ```
 
-
 ## Tavily Map
 
 Here we show how to instantiate an instance of the Tavily Map tool. After instantiation we invoke the tool with a URL. This tool allows you to create a structured map of website URLs using Tavily's Map API endpoint.
@@ -355,7 +351,7 @@
 The Tavily map tool accepts the following arguments during invocation:
 
 - `url` (required): The root URL to begin the mapping.
-- All other parameters can also be set during invocation: `max_depth`, `max_breadth`, `limit`, `instructions`, `select_paths`, `select_domains`, `exclude_paths`, `exclude_domains`, `allow_external`,and  `categories`.
+- All other parameters can also be set during invocation: `max_depth`, `max_breadth`, `limit`, `instructions`, `select_paths`, `select_domains`, `exclude_paths`, `exclude_domains`, `allow_external`,and `categories`.
 
 NOTE: If you set an argument during instantiation this value will persist and overwrite the value passed during invocation.
 
@@ -380,13 +376,9 @@
 
 ## Tavily Research
 
-<<<<<<< HEAD
 Here we show how to instantiate an instance of the Tavily Research tool. After instantiation we invoke the tool with a research task description. This tool allows you to create comprehensive research reports on any topic using Tavily's Research API endpoint.
 
 ### Instantiation
-=======
-## Tavily Research Agent
->>>>>>> 00b92b99
 
 The tool accepts various parameters during instantiation:
 
